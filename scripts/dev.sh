--- conflicted
+++ resolved
@@ -30,18 +30,11 @@
     exit 1
 fi
 
-<<<<<<< HEAD
-source venv/bin/activate
-# Load backend-specific .env if present
-if [ -f .env ]; then
-  echo "📦 Loading backend/.env"
-  set -a
-  source .env
-  set +a
-fi
-=======
 source .venv/bin/activate
->>>>>>> 42317842
+python - << 'PY'
+import openai, httpx
+print('Backend runtime deps:', 'openai', openai.__version__, 'httpx', httpx.__version__)
+PY
 python run.py &
 BACKEND_PID=$!
 cd ..
