"""
claude_service.py

Provides an async generator API to stream only the final result content from
Claude Code, suitable for consumption by other modules.
"""

from __future__ import annotations

import json
<<<<<<< HEAD
=======
import os
>>>>>>> 42317842
import sys
from enum import Enum
from typing import AsyncGenerator, Dict, List, Optional, Tuple

try:
    from claude_code_sdk import ClaudeCodeOptions, query
except Exception:  # pragma: no cover
    print(
        "Error: Failed to import 'claude_code_sdk'.\nInstall it with: pip install claude-code-sdk",
        file=sys.stderr,
    )
    raise


# Section indicator headers used across prompts and streaming logic
PLAN_HEADER = "# Plan draft"
CLARIFY_HEADER = "# Clarifying questions"


SYSTEM_PROMPT = f"""
You are **Claude Code**, an AI agent assistant specialized in helping developers draft high-quality implementation plans. Given the user's raw notes below, produce the output using the following strict format:

Formatting requirements (critical):
- The very first line of your response must be exactly: `{PLAN_HEADER}`.
- Do not include anything before that first line (no preface, greetings, or metadata).
- Under that heading, write the plan content in Markdown.
- Conclude with a section titled `{CLARIFY_HEADER}`.
- Do not use emojis in your response.

Plan content guidelines:
- Produce a clear, organized outline breaking down the development into modules or tasks.
- Include structure, key steps, dependencies, technology stack, code architecture, and testing strategy.
- Use a **plan-and-solve** approach: first outline the overall plan, then optionally detail sub-steps.

Clarifying questions guidelines:
- List any important missing information that would impact the plan's accuracy.
- Focus on user experience, feature edge cases, data inputs/outputs, integration requirements, constraints, or any ambiguity.
- No more than 8 clarifying questions; choose only the most important.
"""

SYSTEM_PROMPT_NON_FIRST_ITERATION = f"""
You are **Claude Code**, an AI agent assistant specialized in helping developers draft high-quality implementation plans. This is NOT the first iteration - you are reviewing and refining an existing plan based on additional context from the user.

You will be provided with:
1. **Previous Plan Draft** - The current plan that needs review
2. **Previous Clarifying Questions** - Questions that were asked before
3. **User Raw Notes** - Additional context, answers, or modifications from the user

Formatting requirements (critical):
- The very first line of your response must be exactly: `{PLAN_HEADER}`.
- Do not include anything before that first line (no preface, greetings, or metadata).
- Under that heading, write the updated plan content in Markdown.
- Conclude with a section titled `{CLARIFY_HEADER}` with the remaining/open questions only.
- Do not use emojis in your response.

Updated plan guidelines:
- Review the previous plan and incorporate insights from the user's raw notes.
- Refine, expand, or modify the plan based on the new information provided.
- Address answered clarifying questions by updating the relevant plan sections.
- Maintain a structured approach: modules/tasks, dependencies, architecture, testing strategy.
- Use a **plan-and-solve** approach: first outline the overall updated plan, then detail sub-steps.

Updated clarifying questions guidelines:
- Remove any questions that have been answered.
- Add new questions that arise from the updated context or user notes.
- Focus on remaining uncertainties about user experience, feature edge cases, data inputs/outputs, integration requirements, or constraints.
- No more than 8 clarifying questions total; prioritize the most important ones.
"""


async def _query_claude_stream(
    working_directory: str,
    system_prompt: Optional[str],
    prompt: str,
) -> AsyncGenerator[str, None]:
    """Yield only final-result stream chunks from Claude Code.

    - Emits deltas if available, otherwise a single final result string.
    - Ignores intermediate thinking/assistant/user/system messages.
    - Prints SDK-reported errors to stderr without yielding them.
    """
    # Ensure Claude CLI is in PATH - try common locations
    claude_paths = [
        os.path.expanduser("~/.claude/local"),  # Official Claude CLI location
        "/usr/local/bin",  # Common system-wide install location
        os.path.expanduser("~/node_modules/.bin"),  # npm local install
    ]

    current_path = os.environ.get("PATH", "")

    for claude_path in claude_paths:
        if os.path.exists(claude_path) and claude_path not in current_path:
            os.environ["PATH"] = f"{claude_path}:{current_path}"
            current_path = os.environ["PATH"]  # Update for next iteration

    # Also check if CLAUDE_CLI_PATH environment variable is set
    custom_claude_path = os.environ.get("CLAUDE_CLI_PATH")
    if custom_claude_path and os.path.exists(custom_claude_path) and custom_claude_path not in current_path:
        os.environ["PATH"] = f"{custom_claude_path}:{current_path}"
    saw_any_delta = False
    async for message in query(
        prompt=prompt,
        options=ClaudeCodeOptions(
            cwd=working_directory,
            system_prompt=system_prompt,
        ),
    ):
        message_type_name = type(message).__name__

        if message_type_name == "ErrorMessage":
            err_text = getattr(message, "error", None)
            if err_text:
                print(f"Error: {err_text}", file=sys.stderr, flush=True)
            continue

        if message_type_name == "ResultMessage":
            delta_text = getattr(message, "delta", None) or getattr(message, "result_delta", None)
            if delta_text:
                saw_any_delta = True
                yield delta_text
                continue

            result_text = getattr(message, "result", None)
            if result_text and not saw_any_delta:
                yield result_text


def is_first_iteration(current_plan: Optional[str]) -> bool:
    return current_plan is None


class ClaudeOutputType(str, Enum):
    PLAN = "plan"
    CLARIFY_QUESTIONS = "clarify_questions"


async def generate_plan(
    project_dir: str,
    user_raw_notes: str,
    prev_clarfying_questions: Optional[str],
    current_plan: Optional[str],
) -> AsyncGenerator[Tuple[ClaudeOutputType, str], None]:
    """Stream a plan for the given project based on raw notes.

    The stream includes only final result content (no thinking messages) and
    emits typed chunks tagged as plan content or clarifying questions.
    If a chunk contains both sections, it is split and yielded in order.
    """
    if is_first_iteration(current_plan):
        # First iteration - use standard system prompt and just user raw notes
        system_prompt = SYSTEM_PROMPT
        prompt = user_raw_notes
    else:
        # Non-first iteration - use specialized system prompt and include context
        system_prompt = SYSTEM_PROMPT_NON_FIRST_ITERATION

        # Build comprehensive prompt with previous context
        prompt_parts = []

        if current_plan:
            prompt_parts.append("## Previous Plan Draft\n")
            prompt_parts.append(current_plan)
            prompt_parts.append("\n\n")

        if prev_clarfying_questions:
            prompt_parts.append("## Previous Clarifying Questions\n")
            prompt_parts.append(prev_clarfying_questions)
            prompt_parts.append("\n\n")

        prompt_parts.append("## User Raw Notes\n")
        prompt_parts.append(user_raw_notes)

        prompt = "".join(prompt_parts)

    # Streaming classification state
    current_type: Optional[ClaudeOutputType] = None
    buffer: str = ""
    # To guard against splitting a header across chunk boundaries, retain a small tail
    max_header_len = max(len(PLAN_HEADER), len(CLARIFY_HEADER))
    tail_keep = max(0, max_header_len - 1)

    async for chunk in _query_claude_stream(
        working_directory=project_dir,
        system_prompt=system_prompt,
        prompt=prompt,
    ):
        if not chunk:
            continue

        buffer += chunk

        while True:
            # Initialize current section when first header appears
            if current_type is None:
                plan_idx = buffer.find(PLAN_HEADER)
                clarify_idx = buffer.find(CLARIFY_HEADER)
                candidates = []
                if plan_idx != -1:
                    candidates.append((plan_idx, ClaudeOutputType.PLAN))
                if clarify_idx != -1:
                    candidates.append((clarify_idx, ClaudeOutputType.CLARIFY_QUESTIONS))

                if not candidates:
                    # No header found yet; wait for more data
                    break

                candidates.sort(key=lambda x: x[0])
                first_idx, first_type = candidates[0]

                # Emit any preamble (rare) as belonging to the first section we see
                if first_idx > 0:
                    preamble = buffer[:first_idx]
                    if preamble:
                        yield (first_type, preamble)

                current_type = first_type
                buffer = buffer[first_idx:]
                # Continue with known current_type

            # With a known current_type, look for a boundary to the other section
            if current_type == ClaudeOutputType.PLAN:
                next_idx = buffer.find(CLARIFY_HEADER)
                if next_idx != -1:
                    plan_part = buffer[:next_idx]
                    if plan_part:
                        yield (ClaudeOutputType.PLAN, plan_part)
                    buffer = buffer[next_idx:]
                    current_type = ClaudeOutputType.CLARIFY_QUESTIONS
                    # Loop to process remaining buffer under new type
                    continue
                else:
                    # No boundary yet; flush safe portion leaving a small tail to catch partial header
                    if len(buffer) > tail_keep:
                        emit_text = buffer[:-tail_keep] if tail_keep > 0 else buffer
                        if emit_text:
                            yield (ClaudeOutputType.PLAN, emit_text)
                        buffer = buffer[-tail_keep:] if tail_keep > 0 else ""
                    break

            if current_type == ClaudeOutputType.CLARIFY_QUESTIONS:
                # Normally the last section; still guard if plan header appears again
                next_idx = buffer.find(PLAN_HEADER)
                if next_idx != -1:
                    clarify_part = buffer[:next_idx]
                    if clarify_part:
                        yield (ClaudeOutputType.CLARIFY_QUESTIONS, clarify_part)
                    buffer = buffer[next_idx:]
                    current_type = ClaudeOutputType.PLAN
                    continue
                else:
                    if len(buffer) > tail_keep:
                        emit_text = buffer[:-tail_keep] if tail_keep > 0 else buffer
                        if emit_text:
                            yield (ClaudeOutputType.CLARIFY_QUESTIONS, emit_text)
                        buffer = buffer[-tail_keep:] if tail_keep > 0 else ""
                    break

    # End of stream: flush anything remaining in buffer
    if buffer and current_type is not None:
        yield (current_type, buffer)


def _build_vocab_prompt(
    optional_repo_hint: Optional[str],
    max_files: int,
    max_terms: int,
) -> str:
    """Build the vocabulary extraction prompt for Claude Code.

    The prompt instructs Claude Code to read the repository and output strict JSON
    with keys "relevant_files" and "relevant_terms".
    """
    repo_hint_section = f"- optional_repo_hint: {optional_repo_hint}\n" if optional_repo_hint else ""

    return f"""
You are Claude Code with access to the project repository. Your task is to extract:
1) relevant_files — the main/entry-point files in the **root** of the repo (relative paths from root, no subpaths unless an entry point only exists under a conventional subdir like `cmd/<app>/main.go` or `bin/*`).
2) relevant_terms — the high-signal terms (proper nouns, multiword phrases, CLI commands, model names, API names) that repeatedly appear in code/README/config and should be used as **custom vocabulary for a speech-to-text service**.

Why this matters: these terms will be passed to an STT engine as biasing vocabulary. Include exact casing (e.g., “Claude Code”, “Codeverse”, “WebSocket”, “gRPC”, “Next.js”, “OpenAI”), multiword phrases (“CLI coding agents”), acronyms, domain entities, product/feature names, CLI subcommands, environment variable keys, major class/component names, and public API route names. Exclude generic words (“server”, “request”, “user”) unless they are branded or uniquely significant in this repo.

INPUTS (provided by the caller; if omitted, infer by reading the workspace):
{repo_hint_section}- max_files: integer cap for relevant_files (default {max_files}).
- max_terms: integer cap for relevant_terms (default {max_terms}).

SELECTION HEURISTICS
Relevant files (root-focused):
- Python: files containing `if __name__ == "__main__"`; `main.py`, `app.py`, `serve.py`; entry points from `pyproject.toml [project.scripts]` or `setup.cfg`/`setup.py`; `manage.py` (Django).
- Node/TS: `package.json` fields `"main"`, `"bin"`, `"exports"`, and scripts like `"start"`, `"dev"`; root `index.(js|ts)`, `server.(js|ts)`, `next.config.js` (Next.js uses `app/` or `pages/` for app entry, but root scripts may launch it).
- Go: `cmd/<app>/main.go` (treat as root entry if present), or root `main.go`.
- Rust: `src/main.rs`.
- Java/Kotlin: root build files; main launcher classes; Spring Boot `@SpringBootApplication`.
- C#: `Program.cs`.
- Ruby: `bin/*`, `config.ru`.
- Framework launchers and CLIs: anything referenced by Procfile, Dockerfile `CMD/ENTRYPOINT`, Makefile primary targets, `justfile` default, `bazel`/`pants` top targets.
Exclude: tests, examples, docs, migrations, vendored deps, build artifacts, lockfiles, images.

Relevant terms (keep signal high):
- Product/project names, app names, codenames.
- Feature flags, core domain nouns (e.g., “plan canvas”, “agent runner”).
- CLI names and subcommands (`codeverse plan`, `codeverse run --repo`).
- Prominent library/framework names actually used (e.g., “Windsurf”, “Cursor”, “FastAPI”, “Next.js”, “Playwright”), major protocol names (“WebRTC”, “SSE”, “gRPC”).
- Public API routes (`/api/plan`, `/v1/agents/run`), event types, queue/topic names.
- Environment variable keys (`CODEVERSE_API_KEY`, `OPENAI_MODEL`), config keys, dataset/model names.
- Filenames (without paths) that are often referenced in docs/issues (`process_events.py`, `main.py`).
Deduplicate, preserve exact casing, keep multiword phrases intact. Prefer specificity over volume.

PROCEDURE
1) Read: repository tree, README, package/build files, Dockerfile/Procfile/Makefile/justfile, primary app files in root, and configs that declare entry points.
2) Identify root-level main files using the heuristics above. Keep to max_files by importance.
3) Collect candidate terms from names, configs, README, code identifiers/components, CLI definitions, env/config keys, and any provided optional_repo_hint. Filter to the most salient (frequency + centrality), keep to max_terms.
4) Sort relevant_files by likely launch order/importance; sort relevant_terms by importance (most important first).
5) Output strict JSON only. No comments, no trailing commas, no explanations.

OUTPUT SCHEMA (STRICT):
{{
  "relevant_files": ["<filename.ext>", "..."],
  "relevant_terms": ["<Exact Casing Term>", "..."]
}}

VALIDATION
- Always return both keys, even if arrays are empty.
- Paths in relevant_files should be **root-relative filenames** (e.g., "main.py"). Only include a subpath if conventional (e.g., "cmd/api/main.go", "bin/cli").
- Ensure JSON parses.

NOW DO THIS
- Use max_files = {max_files} and max_terms = {max_terms} unless the caller overrides.
- If you find strong hints of these terms, include them (case-preserved): ["Codeverse", "Claude Code", "CLI coding agents"].
- Return only the JSON object.
"""


async def get_relevant_vocabulary(
    project_dir: str,
    optional_repo_hint: Optional[str] = None,
    max_files: int = 12,
    max_terms: int = 60,
) -> Dict[str, List[str]]:
    """Extract relevant files and terms using Claude Code and return mapped keys.

    Returns a dict with keys:
      - "relevent_files": List[str]  (note: spelling per consumer expectation)
      - "bespoke_terms": List[str]
    """
    prompt = _build_vocab_prompt(optional_repo_hint, max_files, max_terms)

    # Collect the streamed JSON result
    collected: List[str] = []
    async for chunk in _query_claude_stream(
        working_directory=project_dir,
        system_prompt=None,
        prompt=prompt,
    ):
        if chunk:
            collected.append(chunk)

    raw_output = "".join(collected).strip()

    # Try to parse JSON strictly; if extra text sneaks in, attempt to extract the first JSON object
    parsed: Dict[str, List[str]]
    try:
        parsed_json = json.loads(raw_output)
    except Exception:
        # Fallback: extract from first '{' to last '}'
        start = raw_output.find("{")
        end = raw_output.rfind("}")
        if start != -1 and end != -1 and end > start:
            try:
                parsed_json = json.loads(raw_output[start : end + 1])
            except Exception as err:  # pragma: no cover
                print(f"Error parsing JSON from Claude output: {err}", file=sys.stderr)
                parsed_json = {"relevant_files": [], "relevant_terms": []}
        else:
            parsed_json = {"relevant_files": [], "relevant_terms": []}

    relevant_files = parsed_json.get("relevant_files") or []
    relevant_terms = parsed_json.get("relevant_terms") or []

    # Enforce caps just in case
    relevant_files = list(relevant_files)[:max_files]
    relevant_terms = list(relevant_terms)[:max_terms]

    return {
        "relevent_files": relevant_files,
        "bespoke_terms": relevant_terms,
    }


# -----------------------------------------------------------------------------
# Backwards-compatible API for business router (streams raw strings)
# -----------------------------------------------------------------------------


def _build_user_notes_from_context(plan_context: Dict[str, object]) -> Tuple[str, Optional[str], Optional[str]]:
    """Construct rich user notes and optional previous sections from plan_context.

    Returns (user_notes, prev_clarifying_questions, current_plan_text)
    """
    plan = plan_context.get("plan")
    repository = plan_context.get("repository")
    existing_artifact = plan_context.get("existing_artifact")
    chat_history = plan_context.get("chat_history", [])
    user_message = plan_context.get("user_message")

    parts: List[str] = ["# Code Planning Session", ""]

    # Basic context
    if plan is not None:
        try:
            parts.extend(
                [
                    "## Plan Context",
                    f"Name: {getattr(plan, 'name', '')}",
                    f"Target Branch: {getattr(plan, 'target_branch', '')}",
                    f"Description: {getattr(plan, 'description', '') or 'No description provided'}",
                    "",
                ]
            )
        except Exception:
            pass

    if repository is not None:
        try:
            parts.extend(
                [
                    "## Repository",
                    f"Name: {getattr(repository, 'name', '')}",
                    f"Path: {getattr(repository, 'path', '')}",
                    "",
                ]
            )
        except Exception:
            pass

    # Existing artifact as context
    current_plan_text: Optional[str] = None
    prev_questions_text: Optional[str] = None
    if isinstance(existing_artifact, dict):
        try:
            parts.extend(["## Current Plan Artifact", "```json", json.dumps(existing_artifact, indent=2), "```", ""])
        except Exception:
            pass
        # Try extracting structured fields if present
        for key in ("clarifying_questions", "questions"):
            if key in existing_artifact and isinstance(existing_artifact[key], (list, str)):
                prev_questions_text = (
                    "\n".join(existing_artifact[key])
                    if isinstance(existing_artifact[key], list)
                    else str(existing_artifact[key])
                )
                break
        for key in ("plan", "draft", "overview"):
            if key in existing_artifact and isinstance(existing_artifact[key], (dict, list, str)):
                try:
                    current_plan_text = (
                        json.dumps(existing_artifact[key], indent=2)
                        if isinstance(existing_artifact[key], (dict, list))
                        else str(existing_artifact[key])
                    )
                except Exception:
                    current_plan_text = str(existing_artifact[key])
                break

    # Recent chat messages (last few)
    if isinstance(chat_history, list) and chat_history:
        parts.extend(["## Previous Conversation", ""])
        recent = chat_history[-5:] if len(chat_history) > 5 else chat_history
        for msg in recent:
            role = (msg or {}).get("role", "user") if isinstance(msg, dict) else "user"
            content = (msg or {}).get("content", "") if isinstance(msg, dict) else str(msg)
            parts.append(f"**{str(role).title()}:** {content}")
            parts.append("")

    # Current request
    parts.extend(
        [
            "## Current Request",
            f"**User:** {user_message}",
            "",
            "## Instructions",
            "Provide a structured implementation plan. Follow the formatting instructions at the top of the system prompt.",
        ]
    )

    return ("\n".join(parts), prev_questions_text, current_plan_text)


async def generate_plan_business(plan_context: Dict[str, object]) -> AsyncGenerator[str, None]:
    """Business-facing streaming function returning raw string chunks.

    Builds a rich context from `plan_context`, calls the structured `generate_plan`
    in this module, and yields only text chunks suitable for SSE/streaming.
    """
    # Build user notes and optional prior sections
    user_notes, prev_questions, current_plan_text = _build_user_notes_from_context(plan_context)

    repository = plan_context.get("repository")
    project_dir = str(getattr(repository, "path", "")) if repository is not None else "."

    async for out_type, chunk in generate_plan(
        project_dir=project_dir,
        user_raw_notes=user_notes,
        prev_clarfying_questions=prev_questions,
        current_plan=current_plan_text,
    ):
        # Discard the type for the business API; stream only text
        if chunk:
            yield chunk<|MERGE_RESOLUTION|>--- conflicted
+++ resolved
@@ -8,10 +8,7 @@
 from __future__ import annotations
 
 import json
-<<<<<<< HEAD
-=======
 import os
->>>>>>> 42317842
 import sys
 from enum import Enum
 from typing import AsyncGenerator, Dict, List, Optional, Tuple
